--- conflicted
+++ resolved
@@ -1566,11 +1566,7 @@
         """ Organise codes structure. """
 
         self.ui.label_coding.setText("")
-<<<<<<< HEAD
-        ui = CodeOrganiser(self.app)
-=======
         ui = CodeOrganiser(self.app, self.ui.textEdit)
->>>>>>> d6784efc
         ui.setAttribute(QtCore.Qt.WidgetAttribute.WA_DeleteOnClose)
         self.tab_layout_helper(self.ui.tab_coding, ui)
 
